--- conflicted
+++ resolved
@@ -2,7 +2,7 @@
 
 ## Project status
 Work In Progress. 
-<<<<<<< HEAD
+
 
 ## Description
 Yaket is a lightweight and simple module to train Keras modules by defining parameters directly using YAML file. YAML parameters are validated using Pydantic, hence typos or not allowed parameters will throw errors at the beginning of the execution.
@@ -69,9 +69,6 @@
 ```
 
 
-
-=======
-
 ## Description
 Yaket is a lightweight and simple module to train Keras modules by defining parameters directly using YAML file.
 This allows developer to focus uniquely on what matters: data and model development.
@@ -84,17 +81,10 @@
 
 ## Visuals
 
->>>>>>> 80349123
-
 ## Installation
     pip install yaket
 
-## Usage
-<<<<<<< HEAD
-The module uses Pyd
-=======
-Use examples liberally, and show the expected output if you can. It's helpful to have inline the smallest example of usage that you can demonstrate, while providing links to more sophisticated examples if they are too long to reasonably include in the README.
->>>>>>> 80349123
+
 
 ## License
 MIT License
